--- conflicted
+++ resolved
@@ -19,29 +19,20 @@
     set_var(name, `${value}px`);
 }
 
-<<<<<<< HEAD
-function open_reference_image() {
-    const files = open_box({ filters: [{ name: "Images", extensions: ["png", "jpg", "jpeg"] }] });
-    if (files) {
-        $("reference_image").src = electron.nativeImage.createFromPath(files[0]).toDataURL();
-        $("reference_image").classList.remove("closed")
-        set_var("reference-control-opacity", 1.0);
-
-        reset_reference_image();
-        show_reference_image();
-
-        send("enable_reference_image");
-=======
 function open_reference_image({ file }) {
     if (!file) {
         const files = open_box({ filters: [{ name: "Images", extensions: ["png", "jpg", "jpeg"] }] });
         if (files.length === 0) return;
         file = files[0]
->>>>>>> 67970f34
-    }
-
-    $("reference_image").style.backgroundImage = `url(${electron.nativeImage.createFromPath(file).toDataURL()})`;
-    $("reference_image").style.opacity = 0.4;
+    }
+
+    $("reference_image").src = electron.nativeImage.createFromPath(file).toDataURL();
+    $("reference_image").classList.remove("closed")
+    set_var("reference-control-opacity", 1.0);
+
+    reset_reference_image();
+    show_reference_image();
+
     send("enable_reference_image");
 }
 
@@ -910,7 +901,6 @@
     }
 }
 
-<<<<<<< HEAD
 module.exports = {
     statusbar: new StatusBar(),
     tools: new Tools(),
@@ -921,7 +911,5 @@
     canvas_zoom_toggle,
     increase_reference_image_opacity,
     decrease_reference_image_opacity,
-};
-=======
-module.exports = { statusbar: new StatusBar(), tools: new Tools(), toolbar: new Toolbar(), zoom_in, zoom_out, actual_size, canvas_zoom_toggle, open_reference_image};
->>>>>>> 67970f34
+    open_reference_image
+};